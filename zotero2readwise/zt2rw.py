from typing import Dict, List, Sequence

from zotero2readwise.readwise import Readwise
from zotero2readwise.zotero import (
    ZoteroAnnotationsNotes,
    get_zotero_client,
)


class Zotero2Readwise:
    def __init__(
        self,
        readwise_token: str,
        zotero_key: str,
        zotero_library_id: str,
        zotero_library_type: str = "user",
        include_annotations: bool = True,
        include_notes: bool = False,
<<<<<<< HEAD
        filter_colors: Sequence[str] = (),
        filter_tags: Sequence[str] = (),
        include_filter_tags: bool = False,
        since: int = 0
=======
        filter_colors: List[str] = [],
        since: int = 0,
        write_failures: bool = True
>>>>>>> 2c596828
    ):
        self.readwise = Readwise(readwise_token)
        self.zotero_client = get_zotero_client(
            library_id=zotero_library_id,
            library_type=zotero_library_type,
            api_key=zotero_key,
        )
        self.zotero = ZoteroAnnotationsNotes(
            self.zotero_client,
            filter_colors,
            filter_tags,
            include_filter_tags
        )
        self.include_annots = include_annotations
        self.include_notes = include_notes
        self.since = since
        self.write_failures = write_failures

    def get_all_zotero_items(self) -> List[Dict]:
            """
            Retrieves all Zotero items of the specified types (notes and/or annotations) that were modified since the specified date.

            Returns:
            A list of dictionaries representing the retrieved Zotero items.
            """
            items = []
            if self.include_annots:
                items.extend(self.retrieve_all("annotation", self.since))

            if self.include_notes:
                items.extend(self.retrieve_all("note", self.since))

            print(f"{len(items)} Zotero items are retrieved.")

            return items

    def run(self, zot_annots_notes: List[Dict] = None) -> None:
        if zot_annots_notes is None:
            zot_annots_notes = self.get_all_zotero_items()

        formatted_items = self.zotero.format_items(zot_annots_notes)

        if self.write_failures and self.zotero.failed_items:
            self.zotero.save_failed_items_to_json("failed_zotero_items.json")

        self.readwise.post_zotero_annotations_to_readwise(formatted_items)
    
    def retrieve_all(self, item_type: str, since: int = 0):
        """
        Retrieves all items of a given type from Zotero Database since a given timestamp.

        Args:
            item_type (str): Either "annotation" or "note".
            since (int): Timestamp in seconds since the Unix epoch. Defaults to 0.

        Returns:
            List[Dict]: List of dictionaries containing the retrieved items.
        """
        if item_type not in ["annotation", "note"]:
            raise ValueError("item_type must be either 'annotation' or 'note'")

        if since == 0:
            print(f"Retrieving ALL {item_type}s from Zotero Database")
        else:
            print(f"Retrieving {item_type}s since last run from Zotero Database")

        print("It may take some time...")
        query = self.zotero_client.items(itemType=item_type, since=since)
        return self.zotero_client.everything(query)<|MERGE_RESOLUTION|>--- conflicted
+++ resolved
@@ -16,16 +16,11 @@
         zotero_library_type: str = "user",
         include_annotations: bool = True,
         include_notes: bool = False,
-<<<<<<< HEAD
         filter_colors: Sequence[str] = (),
         filter_tags: Sequence[str] = (),
         include_filter_tags: bool = False,
-        since: int = 0
-=======
-        filter_colors: List[str] = [],
         since: int = 0,
-        write_failures: bool = True
->>>>>>> 2c596828
+        write_failures: bool = True,
     ):
         self.readwise = Readwise(readwise_token)
         self.zotero_client = get_zotero_client(
@@ -34,10 +29,7 @@
             api_key=zotero_key,
         )
         self.zotero = ZoteroAnnotationsNotes(
-            self.zotero_client,
-            filter_colors,
-            filter_tags,
-            include_filter_tags
+            self.zotero_client, filter_colors, filter_tags, include_filter_tags
         )
         self.include_annots = include_annotations
         self.include_notes = include_notes
@@ -45,22 +37,22 @@
         self.write_failures = write_failures
 
     def get_all_zotero_items(self) -> List[Dict]:
-            """
-            Retrieves all Zotero items of the specified types (notes and/or annotations) that were modified since the specified date.
+        """
+        Retrieves all Zotero items of the specified types (notes and/or annotations) that were modified since the specified date.
 
-            Returns:
-            A list of dictionaries representing the retrieved Zotero items.
-            """
-            items = []
-            if self.include_annots:
-                items.extend(self.retrieve_all("annotation", self.since))
+        Returns:
+        A list of dictionaries representing the retrieved Zotero items.
+        """
+        items = []
+        if self.include_annots:
+            items.extend(self.retrieve_all("annotation", self.since))
 
-            if self.include_notes:
-                items.extend(self.retrieve_all("note", self.since))
+        if self.include_notes:
+            items.extend(self.retrieve_all("note", self.since))
 
-            print(f"{len(items)} Zotero items are retrieved.")
+        print(f"{len(items)} Zotero items are retrieved.")
 
-            return items
+        return items
 
     def run(self, zot_annots_notes: List[Dict] = None) -> None:
         if zot_annots_notes is None:
@@ -72,7 +64,7 @@
             self.zotero.save_failed_items_to_json("failed_zotero_items.json")
 
         self.readwise.post_zotero_annotations_to_readwise(formatted_items)
-    
+
     def retrieve_all(self, item_type: str, since: int = 0):
         """
         Retrieves all items of a given type from Zotero Database since a given timestamp.
