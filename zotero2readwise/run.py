from argparse import ArgumentParser
from distutils.util import strtobool

from zotero2readwise.helper import write_library_version, read_library_version
from zotero2readwise.zt2rw import Zotero2Readwise


def main():
    parser = ArgumentParser(description="Generate Markdown files")
    parser.add_argument(
        "readwise_token",
        help="Readwise Access Token (visit https://readwise.io/access_token)",
    )
    parser.add_argument(
        "zotero_key", help="Zotero API key (visit https://www.zotero.org/settings/keys)"
    )
    parser.add_argument(
        "zotero_library_id",
        help="Zotero User ID (visit https://www.zotero.org/settings/keys)",
    )
    parser.add_argument(
        "--library_type",
        default="user",
        help="Zotero Library type ('user': for personal library (default value), 'group': for a shared library)",
    )
    parser.add_argument(
        "--include_annotations",
        type=str,
        default="y",
        help="Include Zotero annotations (highlights + comments) | Options: 'y'/'yes' (default), 'n'/'no'",
    )
    parser.add_argument(
        "--include_notes",
        type=str,
        default="n",
        help="Include Zotero notes | Options: 'y'/'yes', 'n'/'no' (default)",
    )
    parser.add_argument(
        "--filter_color",
        choices=['#ffd400', '#ff6666', '#5fb236', '#2ea8e5', '#a28ae5', '#e56eee', '#f19837', '#aaaaaa'],
        action="append",
        default=[],
        help="Filter Zotero annotations by given color | Options: '#ffd400' (yellow), '#ff6666' (red), '#5fb236' (green), '#2ea8e5' (blue), '#a28ae5' (purple), '#e56eee' (magenta), '#f19837' (orange), '#aaaaaa' (gray)"
    )
    parser.add_argument(
        "--filter_tags",
        action="append",
        default=[],
        help="Filter Zotero annotations by given tags"
    )
    parser.add_argument(
        "--include_filter_tags",
        action='store_true',
        help="Include the tags used for --filter_tags in the Zotero annotations."
    )
    parser.add_argument(
        "--use_since",
        action='store_true',
        help="Include Zotero items since last run"
    )
    parser.add_argument(
        "--suppress_failures",
        action='store_true',
        help="Do not write annotations that failed to port to a report file."
    )

    args = vars(parser.parse_args())

    # Cast str to bool values for bool flags
    for bool_arg in ["include_annotations", "include_notes"]:
        try:
            args[bool_arg] = bool(strtobool(args[bool_arg]))
        except ValueError:
            raise ValueError(
                f"Invalid value for --{bool_arg}. Use 'n' or 'y' (default)."
            )

    since = read_library_version() if args["use_since"] else 0
    zt2rw = Zotero2Readwise(
        readwise_token=args["readwise_token"],
        zotero_key=args["zotero_key"],
        zotero_library_id=args["zotero_library_id"],
        zotero_library_type=args["library_type"],
        include_annotations=args["include_annotations"],
        include_notes=args["include_notes"],
<<<<<<< HEAD
        filter_colors=tuple(args["filter_color"]),
        filter_tags=tuple(args["filter_tags"]),
        include_filter_tags=args["include_filter_tags"],
        since=since
=======
        filter_colors=args["filter_color"],
        since=since,
        write_failures=not args["suppress_failures"]
>>>>>>> 2c596828
    )
    zt2rw.run()
    if args["use_since"]:
        write_library_version(zt2rw.zotero_client)

if __name__ == "__main__":
    main()<|MERGE_RESOLUTION|>--- conflicted
+++ resolved
@@ -1,7 +1,7 @@
 from argparse import ArgumentParser
 from distutils.util import strtobool
 
-from zotero2readwise.helper import write_library_version, read_library_version
+from zotero2readwise.helper import read_library_version, write_library_version
 from zotero2readwise.zt2rw import Zotero2Readwise
 
 
@@ -37,31 +37,35 @@
     )
     parser.add_argument(
         "--filter_color",
-        choices=['#ffd400', '#ff6666', '#5fb236', '#2ea8e5', '#a28ae5', '#e56eee', '#f19837', '#aaaaaa'],
+        choices=[
+            "#ffd400",
+            "#ff6666",
+            "#5fb236",
+            "#2ea8e5",
+            "#a28ae5",
+            "#e56eee",
+            "#f19837",
+            "#aaaaaa",
+        ],
         action="append",
         default=[],
-        help="Filter Zotero annotations by given color | Options: '#ffd400' (yellow), '#ff6666' (red), '#5fb236' (green), '#2ea8e5' (blue), '#a28ae5' (purple), '#e56eee' (magenta), '#f19837' (orange), '#aaaaaa' (gray)"
+        help="Filter Zotero annotations by given color | Options: '#ffd400' (yellow), '#ff6666' (red), '#5fb236' (green), '#2ea8e5' (blue), '#a28ae5' (purple), '#e56eee' (magenta), '#f19837' (orange), '#aaaaaa' (gray)",
     )
     parser.add_argument(
-        "--filter_tags",
-        action="append",
-        default=[],
-        help="Filter Zotero annotations by given tags"
+        "--filter_tags", action="append", default=[], help="Filter Zotero annotations by given tags"
     )
     parser.add_argument(
         "--include_filter_tags",
-        action='store_true',
-        help="Include the tags used for --filter_tags in the Zotero annotations."
+        action="store_true",
+        help="Include the tags used for --filter_tags in the Zotero annotations.",
     )
     parser.add_argument(
-        "--use_since",
-        action='store_true',
-        help="Include Zotero items since last run"
+        "--use_since", action="store_true", help="Include Zotero items since last run"
     )
     parser.add_argument(
         "--suppress_failures",
-        action='store_true',
-        help="Do not write annotations that failed to port to a report file."
+        action="store_true",
+        help="Do not write annotations that failed to port to a report file.",
     )
 
     args = vars(parser.parse_args())
@@ -71,9 +75,7 @@
         try:
             args[bool_arg] = bool(strtobool(args[bool_arg]))
         except ValueError:
-            raise ValueError(
-                f"Invalid value for --{bool_arg}. Use 'n' or 'y' (default)."
-            )
+            raise ValueError(f"Invalid value for --{bool_arg}. Use 'n' or 'y' (default).")
 
     since = read_library_version() if args["use_since"] else 0
     zt2rw = Zotero2Readwise(
@@ -83,20 +85,16 @@
         zotero_library_type=args["library_type"],
         include_annotations=args["include_annotations"],
         include_notes=args["include_notes"],
-<<<<<<< HEAD
         filter_colors=tuple(args["filter_color"]),
         filter_tags=tuple(args["filter_tags"]),
         include_filter_tags=args["include_filter_tags"],
-        since=since
-=======
-        filter_colors=args["filter_color"],
         since=since,
-        write_failures=not args["suppress_failures"]
->>>>>>> 2c596828
+        write_failures=not args["suppress_failures"],
     )
     zt2rw.run()
     if args["use_since"]:
         write_library_version(zt2rw.zotero_client)
 
+
 if __name__ == "__main__":
     main()